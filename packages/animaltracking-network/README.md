# Animal Tracking Network

Defines an Animal Movement business network based on UK DEFRA government regulations https://www.gov.uk/animal-movement-england. It shows how farmers can transfer between each other and their own fields. 

<<<<<<< HEAD
- Each Farmer owns a Business that is identified by a Single Business Identifier (SBI)
- Each Farmer owns a set of Animals
- Each Business owns a set of Fields
- Each Field contains a set of Animals owned by the Farmer
- Animals can be transfered between Farmers or between Fields

## Demo inside Playground
Import the sample into Playground using the `Import/Replace` button.

Submit a `SetupDemo` transaction to bootstrap a scenario to get you started. 

You will see the 2 `Farmer` participants have been created, `FARMER_1` and `FARMER_2` as well as 2 `Field`'s, 2 `Business`'s and 8 `Animal`'s. 

Submit a `AnimalMovementDeparture` when you wish to sent an `Animal` to another `Farmer`, then, as the `Animal`'s new owner,  submit an `AnimalMovementArrival` transaction to confirm revceipt. 
=======
Farmers can move animals between farms/fields and the UK government farming regulator has
visibility into the locations of all animals and all animal movements between farms.

![Image of network](https://raw.githubusercontent.com/fabric-composer/sample-networks/master/packages/animaltracking-network/network.png)
>>>>>>> 6c2082ba
<|MERGE_RESOLUTION|>--- conflicted
+++ resolved
@@ -1,8 +1,9 @@
 # Animal Tracking Network
+Defines an Animal Movement business network based on UK DEFRA government regulations https://www.gov.uk/animal-movement-england.
 
-Defines an Animal Movement business network based on UK DEFRA government regulations https://www.gov.uk/animal-movement-england. It shows how farmers can transfer between each other and their own fields. 
+Farmers can move animals between farms/fields and the UK government farming regulator has
+visibility into the locations of all animals and all animal movements between farms.
 
-<<<<<<< HEAD
 - Each Farmer owns a Business that is identified by a Single Business Identifier (SBI)
 - Each Farmer owns a set of Animals
 - Each Business owns a set of Fields
@@ -16,10 +17,4 @@
 
 You will see the 2 `Farmer` participants have been created, `FARMER_1` and `FARMER_2` as well as 2 `Field`'s, 2 `Business`'s and 8 `Animal`'s. 
 
-Submit a `AnimalMovementDeparture` when you wish to sent an `Animal` to another `Farmer`, then, as the `Animal`'s new owner,  submit an `AnimalMovementArrival` transaction to confirm revceipt. 
-=======
-Farmers can move animals between farms/fields and the UK government farming regulator has
-visibility into the locations of all animals and all animal movements between farms.
-
-![Image of network](https://raw.githubusercontent.com/fabric-composer/sample-networks/master/packages/animaltracking-network/network.png)
->>>>>>> 6c2082ba
+Submit a `AnimalMovementDeparture` when you wish to sent an `Animal` to another `Farmer`, then, as the `Animal`'s new owner,  submit an `AnimalMovementArrival` transaction to confirm revceipt. 